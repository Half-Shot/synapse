--- conflicted
+++ resolved
@@ -1,4 +1,9 @@
-<<<<<<< HEAD
+matrix-synapse-py3 (1.66.0) stable; urgency=medium
+
+  * New Synapse release 1.66.0.
+
+ -- Synapse Packaging team <packages@matrix.org>  Wed, 31 Aug 2022 11:20:17 +0100
+
 matrix-synapse-py3 (1.66.0~rc2+nmu1) UNRELEASED; urgency=medium
 
   * Update debhelper to compatibility level 12.
@@ -7,13 +12,6 @@
   * Change dpkg-statoverride to --force-statoverride-add.
 
  -- Jörg Behrmann <behrmann@physik.fu-berlin.de>  Tue, 23 Aug 2022 17:17:00 +0100
-=======
-matrix-synapse-py3 (1.66.0) stable; urgency=medium
-
-  * New Synapse release 1.66.0.
-
- -- Synapse Packaging team <packages@matrix.org>  Wed, 31 Aug 2022 11:20:17 +0100
->>>>>>> 6f80fe1e
 
 matrix-synapse-py3 (1.66.0~rc2) stable; urgency=medium
 
