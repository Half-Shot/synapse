<<<<<<< HEAD
matrix-synapse-py3 (1.xx.0) stable; urgency=medium

  [ Synapse Packaging team ]
  * New synapse release 1.xx.0.

  [ Aaron Raimist ]
  * Fix outdated documentation for SYNAPSE_CACHE_FACTOR

 -- Synapse Packaging team <packages@matrix.org>  XXXXX
=======
matrix-synapse-py3 (1.18.0) stable; urgency=medium

  * New synapse release 1.18.0.

 -- Synapse Packaging team <packages@matrix.org>  Thu, 30 Jul 2020 10:55:53 +0100
>>>>>>> 320ef988

matrix-synapse-py3 (1.17.0) stable; urgency=medium

  * New synapse release 1.17.0.

 -- Synapse Packaging team <packages@matrix.org>  Mon, 13 Jul 2020 10:20:31 +0100

matrix-synapse-py3 (1.16.1) stable; urgency=medium

  * New synapse release 1.16.1.

 -- Synapse Packaging team <packages@matrix.org>  Fri, 10 Jul 2020 12:09:24 +0100

matrix-synapse-py3 (1.17.0rc1) stable; urgency=medium

  * New synapse release 1.17.0rc1.

 -- Synapse Packaging team <packages@matrix.org>  Thu, 09 Jul 2020 16:53:12 +0100

matrix-synapse-py3 (1.16.0) stable; urgency=medium

  * New synapse release 1.16.0.

 -- Synapse Packaging team <packages@matrix.org>  Wed, 08 Jul 2020 11:03:48 +0100

matrix-synapse-py3 (1.15.2) stable; urgency=medium

  * New synapse release 1.15.2.

 -- Synapse Packaging team <packages@matrix.org>  Thu, 02 Jul 2020 10:34:00 -0400

matrix-synapse-py3 (1.15.1) stable; urgency=medium

  * New synapse release 1.15.1.

 -- Synapse Packaging team <packages@matrix.org>  Tue, 16 Jun 2020 10:27:50 +0100

matrix-synapse-py3 (1.15.0) stable; urgency=medium

  * New synapse release 1.15.0.

 -- Synapse Packaging team <packages@matrix.org>  Thu, 11 Jun 2020 13:27:06 +0100

matrix-synapse-py3 (1.14.0) stable; urgency=medium

  * New synapse release 1.14.0.

 -- Synapse Packaging team <packages@matrix.org>  Thu, 28 May 2020 10:37:27 +0000

matrix-synapse-py3 (1.13.0) stable; urgency=medium

  [ Patrick Cloke ]
  * Add information about .well-known files to Debian installation scripts.

  [ Synapse Packaging team ]
  * New synapse release 1.13.0.

 -- Synapse Packaging team <packages@matrix.org>  Tue, 19 May 2020 09:16:56 -0400

matrix-synapse-py3 (1.12.4) stable; urgency=medium

  * New synapse release 1.12.4.

 -- Synapse Packaging team <packages@matrix.org>  Thu, 23 Apr 2020 10:58:14 -0400

matrix-synapse-py3 (1.12.3) stable; urgency=medium

  [ Richard van der Hoff ]
  * Update the Debian build scripts to handle the new installation paths
   for the support libraries introduced by Pillow 7.1.1.

  [ Synapse Packaging team ]
  * New synapse release 1.12.3.

 -- Synapse Packaging team <packages@matrix.org>  Fri, 03 Apr 2020 10:55:03 +0100

matrix-synapse-py3 (1.12.2) stable; urgency=medium

  * New synapse release 1.12.2.

 -- Synapse Packaging team <packages@matrix.org>  Mon, 02 Apr 2020 19:02:17 +0000

matrix-synapse-py3 (1.12.1) stable; urgency=medium

  * New synapse release 1.12.1.

 -- Synapse Packaging team <packages@matrix.org>  Mon, 02 Apr 2020 11:30:47 +0000

matrix-synapse-py3 (1.12.0) stable; urgency=medium

  * New synapse release 1.12.0.

 -- Synapse Packaging team <packages@matrix.org>  Mon, 23 Mar 2020 12:13:03 +0000

matrix-synapse-py3 (1.11.1) stable; urgency=medium

  * New synapse release 1.11.1.

 -- Synapse Packaging team <packages@matrix.org>  Tue, 03 Mar 2020 15:01:22 +0000

matrix-synapse-py3 (1.11.0) stable; urgency=medium

  * New synapse release 1.11.0.

 -- Synapse Packaging team <packages@matrix.org>  Fri, 21 Feb 2020 08:54:34 +0000

matrix-synapse-py3 (1.10.1) stable; urgency=medium

  * New synapse release 1.10.1.

 -- Synapse Packaging team <packages@matrix.org>  Mon, 17 Feb 2020 16:27:28 +0000

matrix-synapse-py3 (1.10.0) stable; urgency=medium

  * New synapse release 1.10.0.

 -- Synapse Packaging team <packages@matrix.org>  Wed, 12 Feb 2020 12:18:54 +0000

matrix-synapse-py3 (1.9.1) stable; urgency=medium

  * New synapse release 1.9.1.

 -- Synapse Packaging team <packages@matrix.org>  Tue, 28 Jan 2020 13:09:23 +0000

matrix-synapse-py3 (1.9.0) stable; urgency=medium

  * New synapse release 1.9.0.

 -- Synapse Packaging team <packages@matrix.org>  Thu, 23 Jan 2020 12:56:31 +0000

matrix-synapse-py3 (1.8.0) stable; urgency=medium

  [ Richard van der Hoff ]
  * Automate generation of the default log configuration file.

  [ Synapse Packaging team ]
  * New synapse release 1.8.0.

 -- Synapse Packaging team <packages@matrix.org>  Thu, 09 Jan 2020 11:39:27 +0000

matrix-synapse-py3 (1.7.3) stable; urgency=medium

  * New synapse release 1.7.3.

 -- Synapse Packaging team <packages@matrix.org>  Tue, 31 Dec 2019 10:45:04 +0000

matrix-synapse-py3 (1.7.2) stable; urgency=medium

  * New synapse release 1.7.2.

 -- Synapse Packaging team <packages@matrix.org>  Fri, 20 Dec 2019 10:56:50 +0000

matrix-synapse-py3 (1.7.1) stable; urgency=medium

  * New synapse release 1.7.1.

 -- Synapse Packaging team <packages@matrix.org>  Wed, 18 Dec 2019 09:37:59 +0000

matrix-synapse-py3 (1.7.0) stable; urgency=medium

  * New synapse release 1.7.0.

 -- Synapse Packaging team <packages@matrix.org>  Fri, 13 Dec 2019 10:19:38 +0000

matrix-synapse-py3 (1.6.1) stable; urgency=medium

  * New synapse release 1.6.1.

 -- Synapse Packaging team <packages@matrix.org>  Thu, 28 Nov 2019 11:10:40 +0000

matrix-synapse-py3 (1.6.0) stable; urgency=medium

  * New synapse release 1.6.0.

 -- Synapse Packaging team <packages@matrix.org>  Tue, 26 Nov 2019 12:15:40 +0000

matrix-synapse-py3 (1.5.1) stable; urgency=medium

  * New synapse release 1.5.1.

 -- Synapse Packaging team <packages@matrix.org>  Wed, 06 Nov 2019 10:02:14 +0000

matrix-synapse-py3 (1.5.0) stable; urgency=medium

  * New synapse release 1.5.0.

 -- Synapse Packaging team <packages@matrix.org>  Tue, 29 Oct 2019 14:28:41 +0000

matrix-synapse-py3 (1.4.1) stable; urgency=medium

  * New synapse release 1.4.1.

 -- Synapse Packaging team <packages@matrix.org>  Fri, 18 Oct 2019 10:13:27 +0100

matrix-synapse-py3 (1.4.0) stable; urgency=medium

  * New synapse release 1.4.0.

 -- Synapse Packaging team <packages@matrix.org>  Thu, 03 Oct 2019 13:22:25 +0100

matrix-synapse-py3 (1.3.1) stable; urgency=medium

  * New synapse release 1.3.1.

 -- Synapse Packaging team <packages@matrix.org>  Sat, 17 Aug 2019 09:15:49 +0100

matrix-synapse-py3 (1.3.0) stable; urgency=medium

  [ Andrew Morgan ]
  * Remove libsqlite3-dev from required build dependencies.

  [ Synapse Packaging team ]
  * New synapse release 1.3.0.

 -- Synapse Packaging team <packages@matrix.org>  Thu, 15 Aug 2019 12:04:23 +0100

matrix-synapse-py3 (1.2.0) stable; urgency=medium

  [ Amber Brown ]
  * Update logging config defaults to match API changes in Synapse.

  [ Richard van der Hoff ]
  * Add Recommends and Depends for some libraries which you probably want.

  [ Synapse Packaging team ]
  * New synapse release 1.2.0.

 -- Synapse Packaging team <packages@matrix.org>  Thu, 25 Jul 2019 14:10:07 +0100

matrix-synapse-py3 (1.1.0) stable; urgency=medium

  [ Silke Hofstra ]
  * Include systemd-python to allow logging to the systemd journal.

  [ Synapse Packaging team ]
  * New synapse release 1.1.0.

 -- Synapse Packaging team <packages@matrix.org>  Thu, 04 Jul 2019 11:43:41 +0100

matrix-synapse-py3 (1.0.0) stable; urgency=medium

  * New synapse release 1.0.0.

 -- Synapse Packaging team <packages@matrix.org>  Tue, 11 Jun 2019 17:09:53 +0100

matrix-synapse-py3 (0.99.5.2) stable; urgency=medium

  * New synapse release 0.99.5.2.

 -- Synapse Packaging team <packages@matrix.org>  Thu, 30 May 2019 16:28:07 +0100

matrix-synapse-py3 (0.99.5.1) stable; urgency=medium

  * New synapse release 0.99.5.1.

 -- Synapse Packaging team <packages@matrix.org>  Wed, 22 May 2019 16:22:24 +0000

matrix-synapse-py3 (0.99.4) stable; urgency=medium

  [ Christoph Müller ]
  * Configure the systemd units to have a log identifier of `matrix-synapse`

  [ Synapse Packaging team ]
  * New synapse release 0.99.4.

 -- Synapse Packaging team <packages@matrix.org>  Wed, 15 May 2019 13:58:08 +0100

matrix-synapse-py3 (0.99.3.2) stable; urgency=medium

  * New synapse release 0.99.3.2.

 -- Synapse Packaging team <packages@matrix.org>  Fri, 03 May 2019 18:56:20 +0100

matrix-synapse-py3 (0.99.3.1) stable; urgency=medium

  * New synapse release 0.99.3.1.

 -- Synapse Packaging team <packages@matrix.org>  Fri, 03 May 2019 16:02:43 +0100

matrix-synapse-py3 (0.99.3) stable; urgency=medium

  [ Richard van der Hoff ]
  * Fix warning during preconfiguration. (Fixes: #4819)

  [ Synapse Packaging team ]
  * New synapse release 0.99.3.

 -- Synapse Packaging team <packages@matrix.org>  Mon, 01 Apr 2019 12:48:21 +0000

matrix-synapse-py3 (0.99.2) stable; urgency=medium

  * Fix overwriting of config settings on upgrade.
  * New synapse release 0.99.2.

 -- Synapse Packaging team <packages@matrix.org>  Fri, 01 Mar 2019 10:55:08 +0000

matrix-synapse-py3 (0.99.1.1) stable; urgency=medium

  * New synapse release 0.99.1.1

 -- Synapse Packaging team <packages@matrix.org>  Thu, 14 Feb 2019 17:19:44 +0000

matrix-synapse-py3 (0.99.1) stable; urgency=medium

  [ Damjan Georgievski ]
  * Added ExecReload= in service unit file to send a HUP signal

  [ Synapse Packaging team ]
  * New synapse release 0.99.1

 -- Synapse Packaging team <packages@matrix.org>  Thu, 14 Feb 2019 14:12:26 +0000

matrix-synapse-py3 (0.99.0) stable; urgency=medium

  * New synapse release 0.99.0

 -- Synapse Packaging team <packages@matrix.org>  Tue, 5 Feb 2019 18:25:00 +0000

matrix-synapse-py3 (0.34.1.1++1) stable; urgency=medium

  * Update conflicts specifications to allow smoother transition from matrix-synapse.

 -- Synapse Packaging team <packages@matrix.org>  Sat, 12 Jan 2019 12:58:35 +0000

matrix-synapse-py3 (0.34.1.1) stable; urgency=high

  * New synapse release 0.34.1.1

 -- Synapse Packaging team <packages@matrix.org>  Thu, 10 Jan 2019 15:04:52 +0000

matrix-synapse-py3 (0.34.1+1) stable; urgency=medium

  * Remove 'Breaks: matrix-synapse-ldap3'. (matrix-synapse-py3 includes
    the matrix-synapse-ldap3 python files, which makes the
    matrix-synapse-ldap3 debian package redundant but not broken.

 -- Synapse Packaging team <packages@matrix.org>  Wed, 09 Jan 2019 15:30:00 +0000

matrix-synapse-py3 (0.34.1) stable; urgency=medium

  * New synapse release 0.34.1.
  * Update Conflicts specifications to allow installation alongside our
    matrix-synapse transitional package.

 -- Synapse Packaging team <packages@matrix.org>  Wed, 09 Jan 2019 14:52:24 +0000

matrix-synapse-py3 (0.34.0) stable; urgency=medium

  * New synapse release 0.34.0.
  * Synapse is now installed into a Python 3 virtual environment with
    up-to-date dependencies.
  * The matrix-synapse service will now be restarted when the package is
    upgraded.
    (Fixes https://github.com/matrix-org/package-synapse-debian/issues/18)

 -- Synapse packaging team <packages@matrix.org>  Wed, 19 Dec 2018 14:00:00 +0000

matrix-synapse (0.33.9-1matrix1) stretch; urgency=medium

  [ Erik Johnston ]
  * Remove dependency on python-pydenticon

  [ Richard van der Hoff ]
  * New upstream version 0.33.9
  * Refresh patches for 0.33.9

 -- Richard van der Hoff <richard@matrix.org>  Tue, 20 Nov 2018 10:26:05 +0000

matrix-synapse (0.33.8-1) stretch; urgency=medium

  * New upstream version 0.33.8

 -- Erik Johnston <erik@matrix.org>  Thu, 01 Nov 2018 14:33:26 +0000

matrix-synapse (0.33.7-1matrix1) stretch; urgency=medium

  * New upstream version 0.33.7

 -- Richard van der Hoff <richard@matrix.org>  Thu, 18 Oct 2018 16:18:26 +0100

matrix-synapse (0.33.6-1matrix1) stretch; urgency=medium

  * Imported Upstream version 0.33.6
  * Remove redundant explicit dep on python-bcrypt
  * Run the tests during build
  * Add dependency on python-attr 16.0
  * Refresh patches for 0.33.6

 -- Richard van der Hoff <richard@matrix.org>  Thu, 04 Oct 2018 14:40:29 +0100

matrix-synapse (0.33.5.1-1matrix1) stretch; urgency=medium

  * Imported Upstream version 0.33.5.1

 -- Richard van der Hoff <richard@matrix.org>  Mon, 24 Sep 2018 18:20:51 +0100

matrix-synapse (0.33.5-1matrix1) stretch; urgency=medium

  * Imported Upstream version 0.33.5

 -- Richard van der Hoff <richard@matrix.org>  Mon, 24 Sep 2018 16:06:23 +0100

matrix-synapse (0.33.4-1mx1) stretch; urgency=medium

  * Imported Upstream version 0.33.4
  * Avoid telling people to install packages with pip
    (fixes https://github.com/matrix-org/synapse/issues/3743)

 -- Richard van der Hoff <richard@matrix.org>  Fri, 07 Sep 2018 14:06:17 +0100

matrix-synapse (0.33.3.1-1mx1) stretch; urgency=critical

  [ Richard van der Hoff ]
  * Imported Upstream version 0.33.3.1

 -- Richard van der Hoff <richard@matrix.org>  Thu, 06 Sep 2018 11:20:37 +0100

matrix-synapse (0.33.3-2) stretch; urgency=medium

  * We now require python-twisted 17.1.0 or later
  * Add recommendations for python-psycopg2 and python-lxml

 -- Richard van der Hoff <richard@matrix.org>  Thu, 23 Aug 2018 19:04:08 +0100

matrix-synapse (0.33.3-1) jessie; urgency=medium

  * New upstream version 0.33.3

 -- Richard van der Hoff <richard@matrix.org>  Wed, 22 Aug 2018 14:50:30 +0100

matrix-synapse (0.33.2-1) jessie; urgency=medium

  * New upstream version 0.33.2

 -- Richard van der Hoff <richard@matrix.org>  Thu, 09 Aug 2018 15:40:42 +0100

matrix-synapse (0.33.1-1) jessie; urgency=medium

  * New upstream version 0.33.1

 -- Erik Johnston <erik@matrix.org>  Thu, 02 Aug 2018 15:52:19 +0100

matrix-synapse (0.33.0-1) jessie; urgency=medium

  * New upstream version 0.33.0

 -- Richard van der Hoff <richard@matrix.org>  Thu, 19 Jul 2018 13:38:41 +0100

matrix-synapse (0.32.1-1) jessie; urgency=medium

  * New upstream version 0.32.1

 -- Richard van der Hoff <richard@matrix.org>  Fri, 06 Jul 2018 17:16:29 +0100

matrix-synapse (0.32.0-1) jessie; urgency=medium

  * New upstream version 0.32.0

 -- Erik Johnston <erik@matrix.org>  Fri, 06 Jul 2018 15:34:06 +0100

matrix-synapse (0.31.2-1) jessie; urgency=high

  * New upstream version 0.31.2

 -- Richard van der Hoff <richard@matrix.org>  Thu, 14 Jun 2018 16:49:07 +0100

matrix-synapse (0.31.1-1) jessie; urgency=medium

  * New upstream version 0.31.1
  * Require python-prometheus-client >= 0.0.14

 -- Richard van der Hoff <richard@matrix.org>  Fri, 08 Jun 2018 16:11:55 +0100

matrix-synapse (0.31.0-1) jessie; urgency=medium

  * New upstream version 0.31.0

 -- Richard van der Hoff <richard@matrix.org>  Wed, 06 Jun 2018 17:23:10 +0100

matrix-synapse (0.30.0-1) jessie; urgency=medium

  [ Michael Kaye ]
  * update homeserver.yaml to be somewhat more modern.

  [ Erik Johnston ]
  * New upstream version 0.30.0

 -- Erik Johnston <erik@matrix.org>  Thu, 24 May 2018 16:43:16 +0100

matrix-synapse (0.29.0-1) jessie; urgency=medium

  * New upstream version 0.29.0

 -- Erik Johnston <erik@matrix.org>  Wed, 16 May 2018 17:43:06 +0100

matrix-synapse (0.28.1-1) jessie; urgency=medium

  * New upstream version 0.28.1

 -- Erik Johnston <erik@matrix.org>  Tue, 01 May 2018 19:21:39 +0100

matrix-synapse (0.28.0-1) jessie; urgency=medium

  * New upstream 0.28.0

 -- Erik Johnston <erik@matrix.org>  Fri, 27 Apr 2018 13:15:49 +0100

matrix-synapse (0.27.4-1) jessie; urgency=medium

  * Bump canonicaljson version
  * New upstream 0.27.4

 -- Erik Johnston <erik@matrix.org>  Fri, 13 Apr 2018 13:37:47 +0100

matrix-synapse (0.27.3-1) jessie; urgency=medium

  * Report stats should default to off
  * Refresh patches
  * New upstream 0.27.3

 -- Erik Johnston <erik@matrix.org>  Wed, 11 Apr 2018 11:43:47 +0100

matrix-synapse (0.27.2-1) jessie; urgency=medium

  * New upstream version 0.27.2

 -- Erik Johnston <erik@matrix.org>  Mon, 26 Mar 2018 16:41:57 +0100

matrix-synapse (0.27.1-1) jessie; urgency=medium

  * New upstream version 0.27.1

 -- Erik Johnston <erik@matrix.org>  Mon, 26 Mar 2018 16:22:03 +0100

matrix-synapse (0.27.0-2) jessie; urgency=medium

  * Fix bcrypt dependency

 -- Erik Johnston <erik@matrix.org>  Mon, 26 Mar 2018 16:00:26 +0100

matrix-synapse (0.27.0-1) jessie; urgency=medium

  * New upstream version 0.27.0

 -- Erik Johnston <erik@matrix.org>  Mon, 26 Mar 2018 15:07:52 +0100

matrix-synapse (0.26.1-1) jessie; urgency=medium

  * Ignore RC
  * New upstream version 0.26.1

 -- Erik Johnston <erik@matrix.org>  Fri, 16 Mar 2018 00:40:08 +0000

matrix-synapse (0.26.0-1) jessie; urgency=medium

  [ Richard van der Hoff ]
  * Remove `level` for `file` log handler

  [ Erik Johnston ]

 -- Erik Johnston <erik@matrix.org>  Fri, 05 Jan 2018 11:21:26 +0000

matrix-synapse (0.25.1-1) jessie; urgency=medium

  * New upstream version 0.25.1

 -- Erik Johnston <erik@matrix.org>  Mon, 20 Nov 2017 10:05:37 +0000

matrix-synapse (0.25.0-1) jessie; urgency=medium

  * New upstream version 0.25.0

 -- Erik Johnston <erik@matrix.org>  Wed, 15 Nov 2017 11:36:32 +0000

matrix-synapse (0.24.1-1) jessie; urgency=medium

  * New upstream version 0.24.1

 -- Erik Johnston <erik@matrix.org>  Tue, 24 Oct 2017 15:05:03 +0100

matrix-synapse (0.24.0-1) jessie; urgency=medium

  * New upstream version 0.24.0

 -- Erik Johnston <erik@matrix.org>  Mon, 23 Oct 2017 14:11:46 +0100

matrix-synapse (0.23.1-1) xenial; urgency=medium

  * Imported upstream version 0.23.1

 -- Erik Johnston <erikj@matrix.org>  Thu, 05 Oct 2017 15:28:25 +0100

matrix-synapse (0.23.0-1) jessie; urgency=medium

  * Fix patch after refactor
  * Add patch to remove requirement on affinity package
  * refresh webclient patch

 -- Erik Johnston <erikj@matrix.org>  Mon, 02 Oct 2017 15:34:57 +0100

matrix-synapse (0.22.1-1) jessie; urgency=medium

  * Imported Upstream version 0.22.1

 -- Erik Johnston <erikj@matrix.org>  Thu, 06 Jul 2017 18:14:13 +0100

matrix-synapse (0.22.0-1) jessie; urgency=medium

  * Imported upstream version 0.22.0

 -- Erik Johnston <erikj@matrix.org>  Thu, 06 Jul 2017 10:47:45 +0100

matrix-synapse (0.21.1-1) jessie; urgency=medium

  * Imported upstream version 0.21.1

 -- Erik Johnston <erikj@matrix.org>  Thu, 15 Jun 2017 13:31:13 +0100

matrix-synapse (0.21.0-1) jessie; urgency=medium

  * Imported upstream version 0.21.0
  * Update patches

 -- Erik Johnston <erikj@matrix.org>  Thu, 18 May 2017 14:16:54 +0100

matrix-synapse (0.20.0-2) jessie; urgency=medium

  * Depend on python-jsonschema

 -- Erik Johnston <erikj@matrix.org>  Wed, 12 Apr 2017 10:41:46 +0100

matrix-synapse (0.20.0-1) jessie; urgency=medium

  * Imported upstream version 0.20.0

 -- Erik Johnston <erikj@matrix.org>  Tue, 11 Apr 2017 12:58:26 +0100

matrix-synapse (0.19.3-1) jessie; urgency=medium

  * Imported upstream version 0.19.3

 -- Erik Johnston <erikj@matrix.org>  Tue, 21 Mar 2017 13:45:41 +0000

matrix-synapse (0.19.2-1) jessie; urgency=medium

  [ Sunil Mohan Adapa ]
  * Bump standards version to 3.9.8
  * Add debian/copyright file
  * Don't ignore errors in debian/config
  * Reformat depenedencies in debian/control
  * Internationalize strings in template file
  * Update package description
  * Add lsb-base as dependency
  * Update questions for debconf style
  * Add man pages for all binaries

  [ Erik Johnston ]
  * Imported upstream version 0.19.2

 -- Erik Johnston <erikj@matrix.org>  Tue, 21 Feb 2017 13:55:00 +0000

matrix-synapse (0.19.1-1) jessie; urgency=medium

  * Imported upstream version 0.19.1

 -- Erik Johnston <erikj@matrix.org>  Thu, 09 Feb 2017 11:53:27 +0000

matrix-synapse (0.19.0-1) jessie; urgency=medium

  This build requires python-twisted 0.19.0, which may need to be installed
  from backports.

  [ Bryce Chidester ]
  * Add EnvironmentFile to the systemd service
  * Create matrix-synapse.default

  [ Erik Johnston ]
  * Imported upstream version 0.19.0

 -- Erik Johnston <erikj@matrix.org>  Sat, 04 Feb 2017 09:58:29 +0000

matrix-synapse (0.18.7-1) trusty; urgency=medium

  * Imported Upstream version 0.18.4

 -- Erik Johnston <erikj@matrix.org>  Mon, 09 Jan 2017 15:10:21 +0000

matrix-synapse (0.18.5-1) trusty; urgency=medium

  * Imported Upstream version 0.18.5

 -- Erik Johnston <erikj@matrix.org>  Fri, 16 Dec 2016 10:51:59 +0000

matrix-synapse (0.18.4-1) trusty; urgency=medium

  * Imported Upstream version 0.18.4

 -- Erik Johnston <erikj@matrix.org>  Tue, 22 Nov 2016 10:33:41 +0000

matrix-synapse (0.18.3-1) trusty; urgency=medium

  * Imported Upstream version 0.18.3
  * Remove upstreamed ldap3 patch

 -- Erik Johnston <erikj@matrix.org>  Tue, 08 Nov 2016 15:01:49 +0000

matrix-synapse (0.18.2-2) trusty; urgency=high

  * Patch ldap3 support to workaround differences in python-ldap3 0.9,
    bug allowed unauthorized logins if ldap3 0.9 was used.

 -- Erik Johnston <erikj@matrix.org>  Tue, 08 Nov 2016 13:48:09 +0000

matrix-synapse (0.18.2-1) trusty; urgency=medium

  * Imported Upstream version 0.18.2

 -- Erik Johnston <erikj@matrix.org>  Tue, 01 Nov 2016 13:30:45 +0000

matrix-synapse (0.18.1-1) trusty; urgency=medium

  * Imported Upstream version 0.18.1

 -- Erik Johnston <erikj@matrix.org>  Wed, 05 Oct 2016 14:52:53 +0100

matrix-synapse (0.18.0-1) trusty; urgency=medium

  * Imported Upstream version 0.18.0

 -- Erik Johnston <erikj@matrix.org>  Mon, 19 Sep 2016 17:38:48 +0100

matrix-synapse (0.17.3-1) trusty; urgency=medium

  * Imported Upstream version 0.17.3

 -- Erik Johnston <erikj@matrix.org>  Fri, 09 Sep 2016 11:18:18 +0100

matrix-synapse (0.17.2-1) trusty; urgency=medium

  * Imported Upstream version 0.17.2

 -- Erik Johnston <erikj@matrix.org>  Thu, 08 Sep 2016 15:37:14 +0100

matrix-synapse (0.17.1-1) trusty; urgency=medium

  * Imported Upstream version 0.17.1

 -- Erik Johnston <erikj@matrix.org>  Wed, 24 Aug 2016 15:11:29 +0100

matrix-synapse (0.17.0-1) trusty; urgency=medium

  * Imported Upstream version 0.17.0

 -- Erik Johnston <erikj@matrix.org>  Mon, 08 Aug 2016 13:56:15 +0100

matrix-synapse (0.16.1-r1-1) trusty; urgency=medium

  * Imported Upstream version 0.16.1-r1

 -- Erik Johnston <erikj@matrix.org>  Fri, 08 Jul 2016 16:47:35 +0100

matrix-synapse (0.16.1-2) trusty; urgency=critical

  * Apply security patch

 -- Erik Johnston <erikj@matrix.org>  Fri, 08 Jul 2016 11:05:27 +0100

matrix-synapse (0.16.1-1) trusty; urgency=medium

  * New upstream release

 -- Erik Johnston <erikj@matrix.org>  Tue, 21 Jun 2016 14:56:48 +0100

matrix-synapse (0.16.0-3) trusty; urgency=medium

  * Don't require strict nacl==0.3.0 requirement

 -- Erik Johnston <erikj@matrix.org>  Mon, 20 Jun 2016 13:24:22 +0100

matrix-synapse (0.16.0-2) trusty; urgency=medium

  * Also change the permissions of /etc/matrix-synapse
  * Add apt webclient instructions
  * Fix up patches
  * Update default homeserver.yaml
  * Add patch

 -- Erik Johnston <erikj@matrix.org>  Fri, 10 Jun 2016 14:06:20 +0100

matrix-synapse (0.16.0-1) trusty; urgency=medium

  [ David A Roberts ]
  * systemd

  [ Erik Johnston ]
  * Fixup postinst and matrix-synapse.service
  * Handle email optional deps
  * New upstream release

 -- Erik Johnston <erikj@matrix.org>  Thu, 09 Jun 2016 16:17:01 +0100

matrix-synapse (0.14.0-1) trusty; urgency=medium

  * Remove saml2 module requirements

 -- Erik Johnston <erikj@matrix.org>  Wed, 30 Mar 2016 14:31:17 +0100

matrix-synapse (0.13.3-1) trusty; urgency=medium

  * New upstream release

 -- Erik Johnston <erikj@matrix.org>  Thu, 11 Feb 2016 16:35:39 +0000

matrix-synapse (0.13.2-1) trusty; urgency=medium

  * New upstream release

 -- Erik Johnston <erikj@matrix.org>  Thu, 11 Feb 2016 11:01:16 +0000

matrix-synapse (0.13.0-1) trusty; urgency=medium

  * New upstream release

 -- Erik Johnston <erikj@matrix.org>  Wed, 10 Feb 2016 16:34:39 +0000

matrix-synapse (0.12.0-2) trusty; urgency=medium

  * Don't default `registerion_shared_secret` config option

 -- Erik Johnston <erikj@matrix.org>  Wed, 06 Jan 2016 16:34:02 +0000

matrix-synapse (0.12.0-1) stable; urgency=medium

  * Imported Upstream version 0.12.0

 -- Mark Haines <mark@matrix.org>  Mon, 04 Jan 2016 15:38:33 +0000

matrix-synapse (0.11.1-1) unstable; urgency=medium

  * Imported Upstream version 0.11.1

 -- Erik Johnston <erikj@matrix.org>  Fri, 20 Nov 2015 17:56:52 +0000

matrix-synapse (0.11.0-r2-1) stable; urgency=medium

  * Imported Upstream version 0.11.0-r2
  * Add gbp.conf

 -- Erik Johnston <erikj@matrix.org>  Thu, 19 Nov 2015 13:52:36 +0000

matrix-synapse (0.11.0-1) wheezy; urgency=medium

  * Fix dependencies.

 -- Erik Johnston <erikj@matrix.org>  Tue, 17 Nov 2015 16:28:06 +0000

matrix-synapse (0.11.0-0) wheezy; urgency=medium

  * New upstream release

 -- Erik Johnston <erikj@matrix.org>  Tue, 17 Nov 2015 16:03:01 +0000

matrix-synapse (0.10.0-2) wheezy; urgency=medium

  * Rebuild for wheezy.

 -- Erik Johnston <erikj@matrix.org>  Fri, 04 Sep 2015 14:21:03 +0100

matrix-synapse (0.10.0-1) trusty; urgency=medium

  * New upstream release

 -- Erik Johnston <erikj@matrix.org>  Thu, 03 Sep 2015 10:08:34 +0100

matrix-synapse (0.10.0~rc6-3) trusty; urgency=medium

  * Create log directory.

 -- Erik Johnston <erikj@matrix.org>  Wed, 02 Sep 2015 17:49:07 +0100

matrix-synapse (0.10.0~rc6-2) trusty; urgency=medium

  * Add patch to work around upstream bug in config directory handling.

 -- Erik Johnston <erikj@matrix.org>  Wed, 02 Sep 2015 17:42:42 +0100

matrix-synapse (0.10.0~rc6-1) trusty; urgency=medium

  * New upstream release

 -- Erik Johnston <erikj@matrix.org>  Wed, 02 Sep 2015 17:21:21 +0100

matrix-synapse (0.10.0~rc5-3) trusty; urgency=medium

  * Update init script to work.

 -- Erik Johnston <erikj@matrix.org>  Fri, 28 Aug 2015 10:51:56 +0100

matrix-synapse (0.10.0~rc5-2) trusty; urgency=medium

  * Fix where python files are installed.

 -- Erik Johnston <erikj@matrix.org>  Thu, 27 Aug 2015 11:55:39 +0100

matrix-synapse (0.10.0~rc5-1) trusty; urgency=medium

  * New upstream release

 -- Erik Johnston <erikj@matrix.org>  Thu, 27 Aug 2015 11:26:54 +0100

matrix-synapse (0.10.0~rc4-1) trusty; urgency=medium

  * New upstream version.

 -- Erik Johnston <erikj@matrix.org>  Thu, 27 Aug 2015 10:29:31 +0100

matrix-synapse (0.10.0~rc3-7) trusty; urgency=medium

  * Add debian/watch

 -- Erik Johnston <erikj@matrix.org>  Wed, 26 Aug 2015 17:57:08 +0100

matrix-synapse (0.10.0~rc3-6) trusty; urgency=medium

  * Deps.

 -- Erik Johnston <erikj@matrix.org>  Wed, 26 Aug 2015 17:07:13 +0100

matrix-synapse (0.10.0~rc3-5) trusty; urgency=medium

  * Deps.

 -- Erik Johnston <erikj@matrix.org>  Wed, 26 Aug 2015 16:18:02 +0100

matrix-synapse (0.10.0~rc3-4) trusty; urgency=medium

  * More deps.

 -- Erik Johnston <erikj@matrix.org>  Wed, 26 Aug 2015 14:09:27 +0100

matrix-synapse (0.10.0~rc3-3) trusty; urgency=medium

  * Update deps.

 -- Erik Johnston <erikj@matrix.org>  Wed, 26 Aug 2015 13:49:20 +0100

matrix-synapse (0.10.0~rc3-2) trusty; urgency=medium

  * Add more deps.

 -- Erik Johnston <erikj@matrix.org>  Wed, 26 Aug 2015 13:25:45 +0100

matrix-synapse (0.10.0~rc3-1) trusty; urgency=medium

  * New upstream release

 -- Erik Johnston <erikj@matrix.org>  Tue, 25 Aug 2015 17:52:33 +0100

matrix-synapse (0.9.3-1~trusty1) trusty; urgency=medium

  * Rebuild for trusty.

 -- Erik Johnston <erikj@matrix.org>  Thu, 20 Aug 2015 15:05:43 +0100

matrix-synapse (0.9.3-1) wheezy; urgency=medium

  * New upstream release
  * Create a user, "matrix-synapse", to run as
  * Log to /var/log/matrix-synapse/ directory
  * Override the way synapse looks for the angular SDK (syweb) so it finds the
    packaged one

 -- Paul "LeoNerd" Evans <paul@matrix.org>  Fri, 07 Aug 2015 15:32:12 +0100

matrix-synapse (0.9.2-2) wheezy; urgency=medium

  * Supply a default config file
  * Create directory in /var/lib
  * Use debconf to ask the user for the server name at installation time

 -- Paul "LeoNerd" Evans <paul@matrix.org>  Thu, 06 Aug 2015 15:28:00 +0100

matrix-synapse (0.9.2-1) wheezy; urgency=low

  * source package automatically created by stdeb 0.8.2

 -- Paul "LeoNerd" Evans <paul@matrix.org>  Fri, 12 Jun 2015 14:32:03 +0100<|MERGE_RESOLUTION|>--- conflicted
+++ resolved
@@ -1,4 +1,3 @@
-<<<<<<< HEAD
 matrix-synapse-py3 (1.xx.0) stable; urgency=medium
 
   [ Synapse Packaging team ]
@@ -8,13 +7,12 @@
   * Fix outdated documentation for SYNAPSE_CACHE_FACTOR
 
  -- Synapse Packaging team <packages@matrix.org>  XXXXX
-=======
+
 matrix-synapse-py3 (1.18.0) stable; urgency=medium
 
   * New synapse release 1.18.0.
 
  -- Synapse Packaging team <packages@matrix.org>  Thu, 30 Jul 2020 10:55:53 +0100
->>>>>>> 320ef988
 
 matrix-synapse-py3 (1.17.0) stable; urgency=medium
 
