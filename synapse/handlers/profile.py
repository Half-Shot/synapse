#
# This file is licensed under the Affero General Public License (AGPL) version 3.
#
# Copyright 2014-2016 OpenMarket Ltd
# Copyright (C) 2023 New Vector, Ltd
#
# This program is free software: you can redistribute it and/or modify
# it under the terms of the GNU Affero General Public License as
# published by the Free Software Foundation, either version 3 of the
# License, or (at your option) any later version.
#
# See the GNU Affero General Public License for more details:
# <https://www.gnu.org/licenses/agpl-3.0.html>.
#
# Originally licensed under the Apache License, Version 2.0:
# <http://www.apache.org/licenses/LICENSE-2.0>.
#
# [This file includes modifications made by New Vector Limited]
#
#
import logging
import random
from typing import TYPE_CHECKING, List, Optional, Union

from synapse.api.constants import ProfileFields
from synapse.api.errors import (
    AuthError,
    Codes,
    HttpResponseException,
    RequestSendFailed,
    StoreError,
    SynapseError,
)
from synapse.storage.databases.main.media_repository import LocalMedia, RemoteMedia
from synapse.types import JsonDict, Requester, UserID, create_requester
from synapse.util.caches.descriptors import cached
from synapse.util.stringutils import parse_and_validate_mxc_uri

if TYPE_CHECKING:
    from synapse.server import HomeServer

logger = logging.getLogger(__name__)

MAX_DISPLAYNAME_LEN = 256
MAX_AVATAR_URL_LEN = 1000
# Field name length is specced at 255, value is server controlled.
MAX_CUSTOM_FIELD_LEN = 255
MAX_CUSTOM_VALUE_LEN = 255


class ProfileHandler:
    """Handles fetching and updating user profile information.

    ProfileHandler can be instantiated directly on workers and will
    delegate to master when necessary.
    """

    def __init__(self, hs: "HomeServer"):
        self.store = hs.get_datastores().main
        self.clock = hs.get_clock()
        self.hs = hs

        self.federation = hs.get_federation_client()
        hs.get_federation_registry().register_query_handler(
            "profile", self.on_profile_query
        )

        self.user_directory_handler = hs.get_user_directory_handler()
        self.request_ratelimiter = hs.get_request_ratelimiter()

        self.max_avatar_size: Optional[int] = hs.config.server.max_avatar_size
        self.allowed_avatar_mimetypes: Optional[List[str]] = (
            hs.config.server.allowed_avatar_mimetypes
        )

        self._is_mine_server_name = hs.is_mine_server_name

        self._third_party_rules = hs.get_module_api_callbacks().third_party_event_rules

    async def get_profile(self, user_id: str, ignore_backoff: bool = True) -> JsonDict:
<<<<<<< HEAD
        """Fetch a users full profile, including display name, avatar URL, and any custom fields."""
=======
        """
        Get a user's profile as a JSON dictionary.

        Args:
            user_id: The user to fetch the profile of.
            ignore_backoff: True to ignore backoff when fetching over federation.

        Returns:
            A JSON dictionary. For local queries this will include the displayname and avatar_url
            fields. For remote queries it may contain arbitrary information.
        """
>>>>>>> de3363ef
        target_user = UserID.from_string(user_id)

        if self.hs.is_mine(target_user):
            profileinfo = await self.store.get_profileinfo(target_user)
            extra_fields = {}
            if self.hs.config.experimental.msc4133_enabled:
                extra_fields = await self.store.get_profile_fields(target_user)

            if (
                profileinfo.display_name is None
                and profileinfo.avatar_url is None
                and not extra_fields
            ):
                raise SynapseError(404, "Profile was not found", Codes.NOT_FOUND)

            # Do not include display name or avatar are denoted if unset.
            ret = {}
            if profileinfo.display_name is not None:
                ret[ProfileFields.DISPLAYNAME] = profileinfo.display_name
            if profileinfo.avatar_url is not None:
                ret[ProfileFields.AVATAR_URL] = profileinfo.avatar_url
            if extra_fields:
                ret.update(extra_fields)

            return ret
        else:
            try:
                result = await self.federation.make_query(
                    destination=target_user.domain,
                    query_type="profile",
                    args={"user_id": user_id},
                    ignore_backoff=ignore_backoff,
                )
                return result
            except RequestSendFailed as e:
                raise SynapseError(502, "Failed to fetch profile") from e
            except HttpResponseException as e:
                if e.code < 500 and e.code != 404:
                    # Other codes are not allowed in c2s API
                    logger.info(
                        "Server replied with wrong response: %s %s", e.code, e.msg
                    )

                    raise SynapseError(502, "Failed to fetch profile")
                raise e.to_synapse_error()

    async def get_displayname(self, target_user: UserID) -> Optional[str]:
        """
        Fetch a user's display name from their profile.

        Args:
            target_user: The user to fetch the display name of.

        Returns:
            The user's display name or None if unset.
        """
        if self.hs.is_mine(target_user):
            try:
                displayname = await self.store.get_profile_displayname(target_user)
            except StoreError as e:
                if e.code == 404:
                    raise SynapseError(404, "Profile was not found", Codes.NOT_FOUND)
                raise

            return displayname
        else:
            try:
                result = await self.federation.make_query(
                    destination=target_user.domain,
                    query_type="profile",
                    args={"user_id": target_user.to_string(), "field": "displayname"},
                    ignore_backoff=True,
                )
            except RequestSendFailed as e:
                raise SynapseError(502, "Failed to fetch profile") from e
            except HttpResponseException as e:
                raise e.to_synapse_error()

            return result.get("displayname")

    async def set_displayname(
        self,
        target_user: UserID,
        requester: Requester,
        new_displayname: str,
        by_admin: bool = False,
        deactivation: bool = False,
        propagate: bool = True,
    ) -> None:
        """Set the displayname of a user

        Args:
            target_user: the user whose displayname is to be changed.
            requester: The user attempting to make this change.
            new_displayname: The displayname to give this user.
            by_admin: Whether this change was made by an administrator.
            deactivation: Whether this change was made while deactivating the user.
            propagate: Whether this change also applies to the user's membership events.
        """
        if not self.hs.is_mine(target_user):
            raise SynapseError(400, "User is not hosted on this homeserver")

        if not by_admin and target_user != requester.user:
            raise AuthError(400, "Cannot set another user's displayname")

        if not by_admin and not self.hs.config.registration.enable_set_displayname:
            profile = await self.store.get_profileinfo(target_user)
            if profile.display_name:
                raise SynapseError(
                    400,
                    "Changing display name is disabled on this server",
                    Codes.FORBIDDEN,
                )

        if not isinstance(new_displayname, str):
            raise SynapseError(
                400, "'displayname' must be a string", errcode=Codes.INVALID_PARAM
            )

        if len(new_displayname) > MAX_DISPLAYNAME_LEN:
            raise SynapseError(
                400, "Displayname is too long (max %i)" % (MAX_DISPLAYNAME_LEN,)
            )

        displayname_to_set: Optional[str] = new_displayname.strip()
        if new_displayname == "":
            displayname_to_set = None

        # If the admin changes the display name of a user, the requesting user cannot send
        # the join event to update the display name in the rooms.
        # This must be done by the target user themselves.
        if by_admin:
            requester = create_requester(
                target_user,
                authenticated_entity=requester.authenticated_entity,
            )

        await self.store.set_profile_displayname(target_user, displayname_to_set)

        profile = await self.store.get_profileinfo(target_user)
        await self.user_directory_handler.handle_local_profile_change(
            target_user.to_string(), profile
        )

        await self._third_party_rules.on_profile_update(
            target_user.to_string(), profile, by_admin, deactivation
        )

        if propagate:
            await self._update_join_states(requester, target_user)

    async def get_avatar_url(self, target_user: UserID) -> Optional[str]:
        """
        Fetch a user's avatar URL from their profile.

        Args:
            target_user: The user to fetch the avatar URL of.

        Returns:
            The user's avatar URL or None if unset.
        """
        if self.hs.is_mine(target_user):
            try:
                avatar_url = await self.store.get_profile_avatar_url(target_user)
            except StoreError as e:
                if e.code == 404:
                    raise SynapseError(404, "Profile was not found", Codes.NOT_FOUND)
                raise
            return avatar_url
        else:
            try:
                result = await self.federation.make_query(
                    destination=target_user.domain,
                    query_type="profile",
                    args={"user_id": target_user.to_string(), "field": "avatar_url"},
                    ignore_backoff=True,
                )
            except RequestSendFailed as e:
                raise SynapseError(502, "Failed to fetch profile") from e
            except HttpResponseException as e:
                raise e.to_synapse_error()

            return result.get("avatar_url")

    async def set_avatar_url(
        self,
        target_user: UserID,
        requester: Requester,
        new_avatar_url: str,
        by_admin: bool = False,
        deactivation: bool = False,
        propagate: bool = True,
    ) -> None:
        """Set a new avatar URL for a user.

        Args:
            target_user: the user whose avatar URL is to be changed.
            requester: The user attempting to make this change.
            new_avatar_url: The avatar URL to give this user.
            by_admin: Whether this change was made by an administrator.
            deactivation: Whether this change was made while deactivating the user.
            propagate: Whether this change also applies to the user's membership events.
        """
        if not self.hs.is_mine(target_user):
            raise SynapseError(400, "User is not hosted on this homeserver")

        if not by_admin and target_user != requester.user:
            raise AuthError(400, "Cannot set another user's avatar_url")

        if not by_admin and not self.hs.config.registration.enable_set_avatar_url:
            profile = await self.store.get_profileinfo(target_user)
            if profile.avatar_url:
                raise SynapseError(
                    400, "Changing avatar is disabled on this server", Codes.FORBIDDEN
                )

        if not isinstance(new_avatar_url, str):
            raise SynapseError(
                400, "'avatar_url' must be a string", errcode=Codes.INVALID_PARAM
            )

        if len(new_avatar_url) > MAX_AVATAR_URL_LEN:
            raise SynapseError(
                400, "Avatar URL is too long (max %i)" % (MAX_AVATAR_URL_LEN,)
            )

        if not await self.check_avatar_size_and_mime_type(new_avatar_url):
            raise SynapseError(403, "This avatar is not allowed", Codes.FORBIDDEN)

        avatar_url_to_set: Optional[str] = new_avatar_url
        if new_avatar_url == "":
            avatar_url_to_set = None

        # Same like set_displayname
        if by_admin:
            requester = create_requester(
                target_user, authenticated_entity=requester.authenticated_entity
            )

        await self.store.set_profile_avatar_url(target_user, avatar_url_to_set)

        profile = await self.store.get_profileinfo(target_user)
        await self.user_directory_handler.handle_local_profile_change(
            target_user.to_string(), profile
        )

        await self._third_party_rules.on_profile_update(
            target_user.to_string(), profile, by_admin, deactivation
        )

        if propagate:
            await self._update_join_states(requester, target_user)

    @cached()
    async def check_avatar_size_and_mime_type(self, mxc: str) -> bool:
        """Check that the size and content type of the avatar at the given MXC URI are
        within the configured limits.

        If the given `mxc` is empty, no checks are performed. (Users are always able to
        unset their avatar.)

        Args:
            mxc: The MXC URI at which the avatar can be found.

        Returns:
             A boolean indicating whether the file can be allowed to be set as an avatar.
        """
        if mxc == "":
            return True

        if not self.max_avatar_size and not self.allowed_avatar_mimetypes:
            return True

        host, port, media_id = parse_and_validate_mxc_uri(mxc)
        if port is not None:
            server_name = host + ":" + str(port)
        else:
            server_name = host

        if self._is_mine_server_name(server_name):
            media_info: Optional[
                Union[LocalMedia, RemoteMedia]
            ] = await self.store.get_local_media(media_id)
        else:
            media_info = await self.store.get_cached_remote_media(server_name, media_id)

        if media_info is None:
            # Both configuration options need to access the file's metadata, and
            # retrieving remote avatars just for this becomes a bit of a faff, especially
            # if e.g. the file is too big. It's also generally safe to assume most files
            # used as avatar are uploaded locally, or if the upload didn't happen as part
            # of a PUT request on /avatar_url that the file was at least previewed by the
            # user locally (and therefore downloaded to the remote media cache).
            logger.warning("Forbidding avatar change to %s: avatar not on server", mxc)
            return False

        if self.max_avatar_size:
            if media_info.media_length is None:
                logger.warning(
                    "Forbidding avatar change to %s: unknown media size",
                    mxc,
                )
                return False
            # Ensure avatar does not exceed max allowed avatar size
            if media_info.media_length > self.max_avatar_size:
                logger.warning(
                    "Forbidding avatar change to %s: %d bytes is above the allowed size "
                    "limit",
                    mxc,
                    media_info.media_length,
                )
                return False

        if self.allowed_avatar_mimetypes:
            # Ensure the avatar's file type is allowed
            if (
                self.allowed_avatar_mimetypes
                and media_info.media_type not in self.allowed_avatar_mimetypes
            ):
                logger.warning(
                    "Forbidding avatar change to %s: mimetype %s not allowed",
                    mxc,
                    media_info.media_type,
                )
                return False

        return True

    async def get_profile_field(
        self, target_user: UserID, field_name: str
    ) -> Optional[str]:
        """
        Fetch a user's profile from the database for local users and over federation
        for remote users.

        Args:
            target_user: The user ID to fetch the profile for.
            field_name: The field to fetch the profile for.

        Returns:
            The value for the profile field or None if the field does not exist.
        """
        if self.hs.is_mine(target_user):
            try:
                field_value = await self.store.get_profile_field(
                    target_user, field_name
                )
            except StoreError as e:
                if e.code == 404:
                    raise SynapseError(404, "Profile was not found", Codes.NOT_FOUND)
                raise

            return field_value
        else:
            try:
                result = await self.federation.make_query(
                    destination=target_user.domain,
                    query_type="profile",
                    args={"user_id": target_user.to_string(), "field": field_name},
                    ignore_backoff=True,
                )
            except RequestSendFailed as e:
                raise SynapseError(502, "Failed to fetch profile") from e
            except HttpResponseException as e:
                raise e.to_synapse_error()

            return result.get(field_name)

    async def set_profile_field(
        self,
        target_user: UserID,
        requester: Requester,
        field_name: str,
        new_value: str,
        by_admin: bool = False,
        deactivation: bool = False,
    ) -> None:
        """Set a new profile field for a user.

        Args:
            target_user: the user whose avatar URL is to be changed.
            requester: The user attempting to make this change.
            field_name: The name of the profile field to update.
            new_value: The new field value for this user.
            by_admin: Whether this change was made by an administrator.
            deactivation: Whether this change was made while deactivating the user.
        """
        if not self.hs.is_mine(target_user):
            raise SynapseError(400, "User is not hosted on this homeserver")

        if not by_admin and target_user != requester.user:
            raise AuthError(400, "Cannot set another user's profile")

        if not isinstance(new_value, str):
            raise SynapseError(
                400, f"'{field_name}' must be a string", errcode=Codes.INVALID_PARAM
            )

        await self.store.set_profile_field(target_user, field_name, new_value)

        # Custom fields do not propagate into the user directory *or* rooms.
        profile = await self.store.get_profileinfo(target_user)
        await self._third_party_rules.on_profile_update(
            target_user.to_string(), profile, by_admin, deactivation
        )

    async def delete_profile_field(
        self,
        target_user: UserID,
        requester: Requester,
        field_name: str,
        by_admin: bool = False,
        deactivation: bool = False,
    ) -> None:
        """Set a new avatar URL for a user.

        Args:
            target_user: the user whose avatar URL is to be changed.
            requester: The user attempting to make this change.
            field_name: The name of the profile field to update.
            by_admin: Whether this change was made by an administrator.
            deactivation: Whether this change was made while deactivating the user.
        """
        if not self.hs.is_mine(target_user):
            raise SynapseError(400, "User is not hosted on this homeserver")

        if not by_admin and target_user != requester.user:
            raise AuthError(400, "Cannot set another user's profile")

        await self.store.delete_profile_field(target_user, field_name)

        # Custom fields do not propagate into the user directory *or* rooms.
        profile = await self.store.get_profileinfo(target_user)
        await self._third_party_rules.on_profile_update(
            target_user.to_string(), profile, by_admin, deactivation
        )

    async def on_profile_query(self, args: JsonDict) -> JsonDict:
        """Handles federation profile query requests."""

        if not self.hs.config.federation.allow_profile_lookup_over_federation:
            raise SynapseError(
                403,
                "Profile lookup over federation is disabled on this homeserver",
                Codes.FORBIDDEN,
            )

        user = UserID.from_string(args["user_id"])
        if not self.hs.is_mine(user):
            raise SynapseError(400, "User is not hosted on this homeserver")

        just_field = args.get("field", None)

        response = {}
        try:
            if just_field is None or just_field == ProfileFields.DISPLAYNAME:
                response["displayname"] = await self.store.get_profile_displayname(user)

            if just_field is None or just_field == ProfileFields.AVATAR_URL:
                response["avatar_url"] = await self.store.get_profile_avatar_url(user)

            if self.hs.config.experimental.msc4133_enabled:
                if just_field is None:
                    response.update(await self.store.get_profile_fields(user))
                elif just_field not in (
                    ProfileFields.DISPLAYNAME,
                    ProfileFields.AVATAR_URL,
                ):
                    response[just_field] = await self.store.get_profile_field(
                        user, just_field
                    )
        except StoreError as e:
            if e.code == 404:
                raise SynapseError(404, "Profile was not found", Codes.NOT_FOUND)
            raise

        return response

    async def _update_join_states(
        self, requester: Requester, target_user: UserID
    ) -> None:
        """
        Update the membership events of each room the user is joined to with the
        new profile information.

        Note that this stomps over any custom display name or avatar URL in member events.
        """
        if not self.hs.is_mine(target_user):
            return

        await self.request_ratelimiter.ratelimit(requester)

        # Do not actually update the room state for shadow-banned users.
        if requester.shadow_banned:
            # We randomly sleep a bit just to annoy the requester.
            await self.clock.sleep(random.randint(1, 10))
            return

        room_ids = await self.store.get_rooms_for_user(target_user.to_string())

        for room_id in room_ids:
            handler = self.hs.get_room_member_handler()
            try:
                # Assume the target_user isn't a guest,
                # because we don't let guests set profile or avatar data.
                await handler.update_membership(
                    requester,
                    target_user,
                    room_id,
                    "join",  # We treat a profile update like a join.
                    ratelimit=False,  # Try to hide that these events aren't atomic.
                )
            except Exception as e:
                logger.warning(
                    "Failed to update join event for room %s - %s", room_id, str(e)
                )

    async def check_profile_query_allowed(
        self, target_user: UserID, requester: Optional[UserID] = None
    ) -> None:
        """Checks whether a profile query is allowed. If the
        'require_auth_for_profile_requests' config flag is set to True and a
        'requester' is provided, the query is only allowed if the two users
        share a room.

        Args:
            target_user: The owner of the queried profile.
            requester: The user querying for the profile.

        Raises:
            SynapseError(403): The two users share no room, or ne user couldn't
                be found to be in any room the server is in, and therefore the query
                is denied.
        """

        # Implementation of MSC1301: don't allow looking up profiles if the
        # requester isn't in the same room as the target. We expect requester to
        # be None when this function is called outside of a profile query, e.g.
        # when building a membership event. In this case, we must allow the
        # lookup.
        if (
            not self.hs.config.server.limit_profile_requests_to_users_who_share_rooms
            or not requester
        ):
            return

        # Always allow the user to query their own profile.
        if target_user.to_string() == requester.to_string():
            return

        try:
            requester_rooms = await self.store.get_rooms_for_user(requester.to_string())
            target_user_rooms = await self.store.get_rooms_for_user(
                target_user.to_string()
            )

            # Check if the room lists have no elements in common.
            if requester_rooms.isdisjoint(target_user_rooms):
                raise SynapseError(403, "Profile isn't available", Codes.FORBIDDEN)
        except StoreError as e:
            if e.code == 404:
                # This likely means that one of the users doesn't exist,
                # so we act as if we couldn't find the profile.
                raise SynapseError(403, "Profile isn't available", Codes.FORBIDDEN)
            raise<|MERGE_RESOLUTION|>--- conflicted
+++ resolved
@@ -78,9 +78,6 @@
         self._third_party_rules = hs.get_module_api_callbacks().third_party_event_rules
 
     async def get_profile(self, user_id: str, ignore_backoff: bool = True) -> JsonDict:
-<<<<<<< HEAD
-        """Fetch a users full profile, including display name, avatar URL, and any custom fields."""
-=======
         """
         Get a user's profile as a JSON dictionary.
 
@@ -92,7 +89,6 @@
             A JSON dictionary. For local queries this will include the displayname and avatar_url
             fields. For remote queries it may contain arbitrary information.
         """
->>>>>>> de3363ef
         target_user = UserID.from_string(user_id)
 
         if self.hs.is_mine(target_user):
