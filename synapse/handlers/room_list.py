# -*- coding: utf-8 -*-
# Copyright 2014 - 2016 OpenMarket Ltd
#
# Licensed under the Apache License, Version 2.0 (the "License");
# you may not use this file except in compliance with the License.
# You may obtain a copy of the License at
#
#     http://www.apache.org/licenses/LICENSE-2.0
#
# Unless required by applicable law or agreed to in writing, software
# distributed under the License is distributed on an "AS IS" BASIS,
# WITHOUT WARRANTIES OR CONDITIONS OF ANY KIND, either express or implied.
# See the License for the specific language governing permissions and
# limitations under the License.

import logging
from collections import namedtuple

from six import PY3, iteritems
from six.moves import range

import msgpack
from unpaddedbase64 import decode_base64, encode_base64

from twisted.internet import defer

from synapse.api.constants import EventTypes, JoinRules
from synapse.types import ThirdPartyInstanceID
from synapse.util.async_helpers import concurrently_execute
from synapse.util.caches.descriptors import cachedInlineCallbacks
from synapse.util.caches.response_cache import ResponseCache

from ._base import BaseHandler

logger = logging.getLogger(__name__)

REMOTE_ROOM_LIST_POLL_INTERVAL = 60 * 1000


# This is used to indicate we should only return rooms published to the main list.
EMPTY_THIRD_PARTY_ID = ThirdPartyInstanceID(None, None)


class RoomListHandler(BaseHandler):
    def __init__(self, hs):
        super(RoomListHandler, self).__init__(hs)
        self.response_cache = ResponseCache(hs, "room_list")
        self.remote_response_cache = ResponseCache(hs, "remote_room_list",
                                                   timeout_ms=30 * 1000)
        self.config = hs.get_config()

    def get_local_public_room_list(self, limit=None, since_token=None,
                                   search_filter=None,
                                   network_tuple=EMPTY_THIRD_PARTY_ID,
                                   from_federation=False):
        """Generate a local public room list.

        There are multiple different lists: the main one plus one per third
        party network. A client can ask for a specific list or to return all.

        Args:
            limit (int)
            since_token (str)
            search_filter (dict)
            network_tuple (ThirdPartyInstanceID): Which public list to use.
                This can be (None, None) to indicate the main list, or a particular
                appservice and network id to use an appservice specific one.
                Setting to None returns all public rooms across all lists.
        """
        logger.info(
            "Getting public room list: limit=%r, since=%r, search=%r, network=%r",
            limit, since_token, bool(search_filter), network_tuple,
        )
        if search_filter:
            # We explicitly don't bother caching searches or requests for
            # appservice specific lists.
            logger.info("Bypassing cache as search request.")

            # XXX: Quick hack to stop room directory queries taking too long.
            # Timeout request after 60s. Probably want a more fundamental
            # solution at some point
            timeout = self.clock.time() + 60
            return self._get_public_room_list(
                limit, since_token, search_filter,
                network_tuple=network_tuple, timeout=timeout,
            )

        key = (limit, since_token, network_tuple)
        return self.response_cache.wrap(
            key,
            self._get_public_room_list,
            limit, since_token,
            network_tuple=network_tuple, from_federation=from_federation,
        )

    @defer.inlineCallbacks
    def _get_public_room_list(self, limit=None, since_token=None,
                              search_filter=None,
                              network_tuple=EMPTY_THIRD_PARTY_ID,
<<<<<<< HEAD
                              from_federation=False,):
=======
                              timeout=None,):
>>>>>>> 5b9786ee
        if since_token and since_token != "END":
            since_token = RoomListNextBatch.from_token(since_token)
        else:
            since_token = None

        rooms_to_order_value = {}
        rooms_to_num_joined = {}

        newly_visible = []
        newly_unpublished = []
        if since_token:
            stream_token = since_token.stream_ordering
            current_public_id = yield self.store.get_current_public_room_stream_id()
            public_room_stream_id = since_token.public_room_stream_id
            newly_visible, newly_unpublished = yield self.store.get_public_room_changes(
                public_room_stream_id, current_public_id,
                network_tuple=network_tuple,
            )
        else:
            stream_token = yield self.store.get_room_max_stream_ordering()
            public_room_stream_id = yield self.store.get_current_public_room_stream_id()

        room_ids = yield self.store.get_public_room_ids_at_stream_id(
            public_room_stream_id, network_tuple=network_tuple,
        )

        # We want to return rooms in a particular order: the number of joined
        # users. We then arbitrarily use the room_id as a tie breaker.

        @defer.inlineCallbacks
        def get_order_for_room(room_id):
            # Most of the rooms won't have changed between the since token and
            # now (especially if the since token is "now"). So, we can ask what
            # the current users are in a room (that will hit a cache) and then
            # check if the room has changed since the since token. (We have to
            # do it in that order to avoid races).
            # If things have changed then fall back to getting the current state
            # at the since token.
            joined_users = yield self.store.get_users_in_room(room_id)
            if self.store.has_room_changed_since(room_id, stream_token):
                latest_event_ids = yield self.store.get_forward_extremeties_for_room(
                    room_id, stream_token
                )

                if not latest_event_ids:
                    return

                joined_users = yield self.state_handler.get_current_user_in_room(
                    room_id, latest_event_ids,
                )

            num_joined_users = len(joined_users)
            rooms_to_num_joined[room_id] = num_joined_users

            if num_joined_users == 0:
                return

            # We want larger rooms to be first, hence negating num_joined_users
            rooms_to_order_value[room_id] = (-num_joined_users, room_id)

        logger.info("Getting ordering for %i rooms since %s",
                    len(room_ids), stream_token)
        yield concurrently_execute(get_order_for_room, room_ids, 10)

        sorted_entries = sorted(rooms_to_order_value.items(), key=lambda e: e[1])
        sorted_rooms = [room_id for room_id, _ in sorted_entries]

        # `sorted_rooms` should now be a list of all public room ids that is
        # stable across pagination. Therefore, we can use indices into this
        # list as our pagination tokens.

        # Filter out rooms that we don't want to return
        rooms_to_scan = [
            r for r in sorted_rooms
            if r not in newly_unpublished and rooms_to_num_joined[r] > 0
        ]

        total_room_count = len(rooms_to_scan)

        if since_token:
            # Filter out rooms we've already returned previously
            # `since_token.current_limit` is the index of the last room we
            # sent down, so we exclude it and everything before/after it.
            if since_token.direction_is_forward:
                rooms_to_scan = rooms_to_scan[since_token.current_limit + 1:]
            else:
                rooms_to_scan = rooms_to_scan[:since_token.current_limit]
                rooms_to_scan.reverse()

        logger.info("After sorting and filtering, %i rooms remain",
                    len(rooms_to_scan))

        # _append_room_entry_to_chunk will append to chunk but will stop if
        # len(chunk) > limit
        #
        # Normally we will generate enough results on the first iteration here,
        #  but if there is a search filter, _append_room_entry_to_chunk may
        # filter some results out, in which case we loop again.
        #
        # We don't want to scan over the entire range either as that
        # would potentially waste a lot of work.
        #
        # XXX if there is no limit, we may end up DoSing the server with
        # calls to get_current_state_ids for every single room on the
        # server. Surely we should cap this somehow?
        #
        if limit:
            step = limit + 1
        else:
            # step cannot be zero
            step = len(rooms_to_scan) if len(rooms_to_scan) != 0 else 1

        chunk = []
        for i in range(0, len(rooms_to_scan), step):
            if timeout and self.clock.time() > timeout:
                raise Exception("Timed out searching room directory")

            batch = rooms_to_scan[i:i + step]
            logger.info("Processing %i rooms for result", len(batch))
            yield concurrently_execute(
                lambda r: self._append_room_entry_to_chunk(
                    r, rooms_to_num_joined[r],
                    chunk, limit, search_filter,
                    from_federation=from_federation,
                ),
                batch, 5,
            )
            logger.info("Now %i rooms in result", len(chunk))
            if len(chunk) >= limit + 1:
                break

        chunk.sort(key=lambda e: (-e["num_joined_members"], e["room_id"]))

        # Work out the new limit of the batch for pagination, or None if we
        # know there are no more results that would be returned.
        # i.e., [since_token.current_limit..new_limit] is the batch of rooms
        # we've returned (or the reverse if we paginated backwards)
        # We tried to pull out limit + 1 rooms above, so if we have <= limit
        # then we know there are no more results to return
        new_limit = None
        if chunk and (not limit or len(chunk) > limit):

            if not since_token or since_token.direction_is_forward:
                if limit:
                    chunk = chunk[:limit]
                last_room_id = chunk[-1]["room_id"]
            else:
                if limit:
                    chunk = chunk[-limit:]
                last_room_id = chunk[0]["room_id"]

            new_limit = sorted_rooms.index(last_room_id)

        results = {
            "chunk": chunk,
            "total_room_count_estimate": total_room_count,
        }

        if since_token:
            results["new_rooms"] = bool(newly_visible)

        if not since_token or since_token.direction_is_forward:
            if new_limit is not None:
                results["next_batch"] = RoomListNextBatch(
                    stream_ordering=stream_token,
                    public_room_stream_id=public_room_stream_id,
                    current_limit=new_limit,
                    direction_is_forward=True,
                ).to_token()

            if since_token:
                results["prev_batch"] = since_token.copy_and_replace(
                    direction_is_forward=False,
                    current_limit=since_token.current_limit + 1,
                ).to_token()
        else:
            if new_limit is not None:
                results["prev_batch"] = RoomListNextBatch(
                    stream_ordering=stream_token,
                    public_room_stream_id=public_room_stream_id,
                    current_limit=new_limit,
                    direction_is_forward=False,
                ).to_token()

            if since_token:
                results["next_batch"] = since_token.copy_and_replace(
                    direction_is_forward=True,
                    current_limit=since_token.current_limit - 1,
                ).to_token()

        defer.returnValue(results)

    @defer.inlineCallbacks
    def _append_room_entry_to_chunk(self, room_id, num_joined_users, chunk, limit,
                                    search_filter, from_federation=False):
        """Generate the entry for a room in the public room list and append it
        to the `chunk` if it matches the search filter
        """
        if limit and len(chunk) > limit + 1:
            # We've already got enough, so lets just drop it.
            return

        if from_federation:
            result = yield self.generate_room_entry(room_id,
                self.config.allow_non_federated_in_public_rooms,
                num_joined_users)
        else:
            result = yield self.generate_room_entry(room_id, True, num_joined_users)

        if result and _matches_room_entry(result, search_filter):
            chunk.append(result)

    @cachedInlineCallbacks(num_args=2, cache_context=True)
    def generate_room_entry(self, room_id, allow_non_federated, num_joined_users,
                            cache_context, with_alias=True, allow_private=False):
        """Returns the entry for a room

        Args:
            room_id (str): The room's ID.
            allow_non_federated (bool): Whether rooms with federation
            disabled should be shown.
            num_joined_users (int): Number of users in the room.
            cache_context: Information for cached responses.
            with_alias (bool): Whether to return the room's aliases in the result.
            allow_private (bool): Whether invite-only rooms should be shown.

        Returns:
            Deferred[dict|None]: Returns a room entry as a dictionary, or None if this
            room was determined not to be shown publicly.
        """
        result = {
            "room_id": room_id,
            "num_joined_members": num_joined_users,
        }

        current_state_ids = yield self.store.get_current_state_ids(
            room_id, on_invalidate=cache_context.invalidate,
        )

        event_map = yield self.store.get_events([
            event_id for key, event_id in iteritems(current_state_ids)
            if key[0] in (
                EventTypes.Create,
                EventTypes.JoinRules,
                EventTypes.Name,
                EventTypes.Topic,
                EventTypes.CanonicalAlias,
                EventTypes.RoomHistoryVisibility,
                EventTypes.GuestAccess,
                "m.room.avatar",
            )
        ])

        current_state = {
            (ev.type, ev.state_key): ev
            for ev in event_map.values()
        }

        # Double check that this is actually a public room.

        join_rules_event = current_state.get((EventTypes.JoinRules, ""))
        if join_rules_event:
            join_rule = join_rules_event.content.get("join_rule", None)
            if not allow_private and join_rule and join_rule != JoinRules.PUBLIC:
                defer.returnValue(None)

        if not allow_non_federated:
            # Disallow non-federated from appearing
            create_event = current_state.get((EventTypes.Create, ""))
            if create_event:
                federate = create_event.content.get("m.federate", True)
                if federate == False:
                    defer.returnValue(None)

        if with_alias:
            aliases = yield self.store.get_aliases_for_room(
                room_id, on_invalidate=cache_context.invalidate
            )
            if aliases:
                result["aliases"] = aliases

        name_event = yield current_state.get((EventTypes.Name, ""))
        if name_event:
            name = name_event.content.get("name", None)
            if name:
                result["name"] = name

        topic_event = current_state.get((EventTypes.Topic, ""))
        if topic_event:
            topic = topic_event.content.get("topic", None)
            if topic:
                result["topic"] = topic

        canonical_event = current_state.get((EventTypes.CanonicalAlias, ""))
        if canonical_event:
            canonical_alias = canonical_event.content.get("alias", None)
            if canonical_alias:
                result["canonical_alias"] = canonical_alias

        visibility_event = current_state.get((EventTypes.RoomHistoryVisibility, ""))
        visibility = None
        if visibility_event:
            visibility = visibility_event.content.get("history_visibility", None)
        result["world_readable"] = visibility == "world_readable"

        guest_event = current_state.get((EventTypes.GuestAccess, ""))
        guest = None
        if guest_event:
            guest = guest_event.content.get("guest_access", None)
        result["guest_can_join"] = guest == "can_join"

        avatar_event = current_state.get(("m.room.avatar", ""))
        if avatar_event:
            avatar_url = avatar_event.content.get("url", None)
            if avatar_url:
                result["avatar_url"] = avatar_url

        defer.returnValue(result)

    @defer.inlineCallbacks
    def get_remote_public_room_list(self, server_name, limit=None, since_token=None,
                                    search_filter=None, include_all_networks=False,
                                    third_party_instance_id=None,):
        if search_filter:
            # We currently don't support searching across federation, so we have
            # to do it manually without pagination
            limit = None
            since_token = None

        res = yield self._get_remote_list_cached(
            server_name, limit=limit, since_token=since_token,
            include_all_networks=include_all_networks,
            third_party_instance_id=third_party_instance_id,
        )

        if search_filter:
            res = {"chunk": [
                entry
                for entry in list(res.get("chunk", []))
                if _matches_room_entry(entry, search_filter)
            ]}

        defer.returnValue(res)

    def _get_remote_list_cached(self, server_name, limit=None, since_token=None,
                                search_filter=None, include_all_networks=False,
                                third_party_instance_id=None,):
        repl_layer = self.hs.get_federation_client()
        if search_filter:
            # We can't cache when asking for search
            return repl_layer.get_public_rooms(
                server_name, limit=limit, since_token=since_token,
                search_filter=search_filter, include_all_networks=include_all_networks,
                third_party_instance_id=third_party_instance_id,
            )

        key = (
            server_name, limit, since_token, include_all_networks,
            third_party_instance_id,
        )
        return self.remote_response_cache.wrap(
            key,
            repl_layer.get_public_rooms,
            server_name, limit=limit, since_token=since_token,
            search_filter=search_filter,
            include_all_networks=include_all_networks,
            third_party_instance_id=third_party_instance_id,
        )


class RoomListNextBatch(namedtuple("RoomListNextBatch", (
    "stream_ordering",  # stream_ordering of the first public room list
    "public_room_stream_id",  # public room stream id for first public room list
    "current_limit",  # The number of previous rooms returned
    "direction_is_forward",  # Bool if this is a next_batch, false if prev_batch
))):

    KEY_DICT = {
        "stream_ordering": "s",
        "public_room_stream_id": "p",
        "current_limit": "n",
        "direction_is_forward": "d",
    }

    REVERSE_KEY_DICT = {v: k for k, v in KEY_DICT.items()}

    @classmethod
    def from_token(cls, token):
        if PY3:
            # The argument raw=False is only available on new versions of
            # msgpack, and only really needed on Python 3. Gate it behind
            # a PY3 check to avoid causing issues on Debian-packaged versions.
            decoded = msgpack.loads(decode_base64(token), raw=False)
        else:
            decoded = msgpack.loads(decode_base64(token))
        return RoomListNextBatch(**{
            cls.REVERSE_KEY_DICT[key]: val
            for key, val in decoded.items()
        })

    def to_token(self):
        return encode_base64(msgpack.dumps({
            self.KEY_DICT[key]: val
            for key, val in self._asdict().items()
        }))

    def copy_and_replace(self, **kwds):
        return self._replace(
            **kwds
        )


def _matches_room_entry(room_entry, search_filter):
    if search_filter and search_filter.get("generic_search_term", None):
        generic_search_term = search_filter["generic_search_term"].upper()
        if generic_search_term in room_entry.get("name", "").upper():
            return True
        elif generic_search_term in room_entry.get("topic", "").upper():
            return True
        elif generic_search_term in room_entry.get("canonical_alias", "").upper():
            return True
    else:
        return True

    return False<|MERGE_RESOLUTION|>--- conflicted
+++ resolved
@@ -97,11 +97,7 @@
     def _get_public_room_list(self, limit=None, since_token=None,
                               search_filter=None,
                               network_tuple=EMPTY_THIRD_PARTY_ID,
-<<<<<<< HEAD
-                              from_federation=False,):
-=======
-                              timeout=None,):
->>>>>>> 5b9786ee
+                              from_federation=False, timeout=None,):
         if since_token and since_token != "END":
             since_token = RoomListNextBatch.from_token(since_token)
         else:
