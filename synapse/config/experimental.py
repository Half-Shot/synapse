#
# This file is licensed under the Affero General Public License (AGPL) version 3.
#
# Copyright 2021 The Matrix.org Foundation C.I.C.
# Copyright (C) 2023 New Vector, Ltd
#
# This program is free software: you can redistribute it and/or modify
# it under the terms of the GNU Affero General Public License as
# published by the Free Software Foundation, either version 3 of the
# License, or (at your option) any later version.
#
# See the GNU Affero General Public License for more details:
# <https://www.gnu.org/licenses/agpl-3.0.html>.
#
# Originally licensed under the Apache License, Version 2.0:
# <http://www.apache.org/licenses/LICENSE-2.0>.
#
# [This file includes modifications made by New Vector Limited]
#
#

import enum
from typing import TYPE_CHECKING, Any, Optional

import attr
import attr.validators

from synapse.api.room_versions import KNOWN_ROOM_VERSIONS, RoomVersions
from synapse.config import ConfigError
from synapse.config._base import Config, RootConfig
from synapse.types import JsonDict

# Determine whether authlib is installed.
try:
    import authlib  # noqa: F401

    HAS_AUTHLIB = True
except ImportError:
    HAS_AUTHLIB = False

if TYPE_CHECKING:
    # Only import this if we're type checking, as it might not be installed at runtime.
    from authlib.jose.rfc7517 import JsonWebKey


class ClientAuthMethod(enum.Enum):
    """List of supported client auth methods."""

    CLIENT_SECRET_POST = "client_secret_post"
    CLIENT_SECRET_BASIC = "client_secret_basic"
    CLIENT_SECRET_JWT = "client_secret_jwt"
    PRIVATE_KEY_JWT = "private_key_jwt"


def _parse_jwks(jwks: Optional[JsonDict]) -> Optional["JsonWebKey"]:
    """A helper function to parse a JWK dict into a JsonWebKey."""

    if jwks is None:
        return None

    from authlib.jose.rfc7517 import JsonWebKey

    return JsonWebKey.import_key(jwks)


@attr.s(slots=True, frozen=True)
class MSC3861:
    """Configuration for MSC3861: Matrix architecture change to delegate authentication via OIDC"""

    enabled: bool = attr.ib(default=False, validator=attr.validators.instance_of(bool))
    """Whether to enable MSC3861 auth delegation."""

    @enabled.validator
    def _check_enabled(self, attribute: attr.Attribute, value: bool) -> None:
        # Only allow enabling MSC3861 if authlib is installed
        if value and not HAS_AUTHLIB:
            raise ConfigError(
                "MSC3861 is enabled but authlib is not installed. "
                "Please install authlib to use MSC3861.",
                ("experimental", "msc3861", "enabled"),
            )

    issuer: str = attr.ib(default="", validator=attr.validators.instance_of(str))
    """The URL of the OIDC Provider."""

    issuer_metadata: Optional[JsonDict] = attr.ib(default=None)
    """The issuer metadata to use, otherwise discovered from /.well-known/openid-configuration as per MSC2965."""

    client_id: str = attr.ib(
        default="",
        validator=attr.validators.instance_of(str),
    )
    """The client ID to use when calling the introspection endpoint."""

    client_auth_method: ClientAuthMethod = attr.ib(
        default=ClientAuthMethod.CLIENT_SECRET_POST, converter=ClientAuthMethod
    )
    """The auth method used when calling the introspection endpoint."""

    client_secret: Optional[str] = attr.ib(
        default=None,
        validator=attr.validators.optional(attr.validators.instance_of(str)),
    )
    """
    The client secret to use when calling the introspection endpoint,
    when using any of the client_secret_* client auth methods.
    """

    jwk: Optional["JsonWebKey"] = attr.ib(default=None, converter=_parse_jwks)
    """
    The JWKS to use when calling the introspection endpoint,
    when using the private_key_jwt client auth method.
    """

    @client_auth_method.validator
    def _check_client_auth_method(
        self, attribute: attr.Attribute, value: ClientAuthMethod
    ) -> None:
        # Check that the right client credentials are provided for the client auth method.
        if not self.enabled:
            return

        if value == ClientAuthMethod.PRIVATE_KEY_JWT and self.jwk is None:
            raise ConfigError(
                "A JWKS must be provided when using the private_key_jwt client auth method",
                ("experimental", "msc3861", "client_auth_method"),
            )

        if (
            value
            in (
                ClientAuthMethod.CLIENT_SECRET_POST,
                ClientAuthMethod.CLIENT_SECRET_BASIC,
                ClientAuthMethod.CLIENT_SECRET_JWT,
            )
            and self.client_secret is None
        ):
            raise ConfigError(
                f"A client secret must be provided when using the {value} client auth method",
                ("experimental", "msc3861", "client_auth_method"),
            )

    introspection_endpoint: Optional[str] = attr.ib(
        default=None,
        validator=attr.validators.optional(attr.validators.instance_of(str)),
    )
    """The URL of the introspection endpoint used to validate access tokens."""

    account_management_url: Optional[str] = attr.ib(
        default=None,
        validator=attr.validators.optional(attr.validators.instance_of(str)),
    )
    """The URL of the My Account page on the OIDC Provider as per MSC2965."""

    admin_token: Optional[str] = attr.ib(
        default=None,
        validator=attr.validators.optional(attr.validators.instance_of(str)),
    )
    """
    A token that should be considered as an admin token.
    This is used by the OIDC provider, to make admin calls to Synapse.
    """

    def check_config_conflicts(self, root: RootConfig) -> None:
        """Checks for any configuration conflicts with other parts of Synapse.

        Raises:
            ConfigError: If there are any configuration conflicts.
        """

        if not self.enabled:
            return

        if (
            root.auth.password_enabled_for_reauth
            or root.auth.password_enabled_for_login
        ):
            raise ConfigError(
                "Password auth cannot be enabled when OAuth delegation is enabled",
                ("password_config", "enabled"),
            )

        if root.registration.enable_registration:
            raise ConfigError(
                "Registration cannot be enabled when OAuth delegation is enabled",
                ("enable_registration",),
            )

        # We only need to test the user consent version, as if it must be set if the user_consent section was present in the config
        if root.consent.user_consent_version is not None:
            raise ConfigError(
                "User consent cannot be enabled when OAuth delegation is enabled",
                ("user_consent",),
            )

        if (
            root.oidc.oidc_enabled
            or root.saml2.saml2_enabled
            or root.cas.cas_enabled
            or root.jwt.jwt_enabled
        ):
            raise ConfigError("SSO cannot be enabled when OAuth delegation is enabled")

        if bool(root.authproviders.password_providers):
            raise ConfigError(
                "Password auth providers cannot be enabled when OAuth delegation is enabled"
            )

        if root.captcha.enable_registration_captcha:
            raise ConfigError(
                "CAPTCHA cannot be enabled when OAuth delegation is enabled",
                ("captcha", "enable_registration_captcha"),
            )

        if root.auth.login_via_existing_enabled:
            raise ConfigError(
                "Login via existing session cannot be enabled when OAuth delegation is enabled",
                ("login_via_existing_session", "enabled"),
            )

        if root.registration.refresh_token_lifetime:
            raise ConfigError(
                "refresh_token_lifetime cannot be set when OAuth delegation is enabled",
                ("refresh_token_lifetime",),
            )

        if root.registration.nonrefreshable_access_token_lifetime:
            raise ConfigError(
                "nonrefreshable_access_token_lifetime cannot be set when OAuth delegation is enabled",
                ("nonrefreshable_access_token_lifetime",),
            )

        if root.registration.session_lifetime:
            raise ConfigError(
                "session_lifetime cannot be set when OAuth delegation is enabled",
                ("session_lifetime",),
            )

        if root.registration.enable_3pid_changes:
            raise ConfigError(
                "enable_3pid_changes cannot be enabled when OAuth delegation is enabled",
                ("enable_3pid_changes",),
            )


@attr.s(auto_attribs=True, frozen=True, slots=True)
class MSC3866Config:
    """Configuration for MSC3866 (mandating approval for new users)"""

    # Whether the base support for the approval process is enabled. This includes the
    # ability for administrators to check and update the approval of users, even if no
    # approval is currently required.
    enabled: bool = False
    # Whether to require that new users are approved by an admin before their account
    # can be used. Note that this setting is ignored if 'enabled' is false.
    require_approval_for_new_accounts: bool = False


class ExperimentalConfig(Config):
    """Config section for enabling experimental features"""

    section = "experimental"

    def read_config(self, config: JsonDict, **kwargs: Any) -> None:
        experimental = config.get("experimental_features") or {}

        # MSC3026 (busy presence state)
        self.msc3026_enabled: bool = experimental.get("msc3026_enabled", False)

        # MSC2697 (device dehydration)
        # Enabled by default since this option was added after adding the feature.
        # It is not recommended that both MSC2697 and MSC3814 both be enabled at
        # once.
        self.msc2697_enabled: bool = experimental.get("msc2697_enabled", True)

        # MSC3814 (dehydrated devices with SSSS)
        # This is an alternative method to achieve the same goals as MSC2697.
        # It is not recommended that both MSC2697 and MSC3814 both be enabled at
        # once.
        self.msc3814_enabled: bool = experimental.get("msc3814_enabled", False)

        if self.msc2697_enabled and self.msc3814_enabled:
            raise ConfigError(
                "MSC2697 and MSC3814 should not both be enabled.",
                (
                    "experimental_features",
                    "msc3814_enabled",
                ),
            )

        # MSC3244 (room version capabilities)
        self.msc3244_enabled: bool = experimental.get("msc3244_enabled", True)

        # MSC3266 (room summary api)
        self.msc3266_enabled: bool = experimental.get("msc3266_enabled", False)

        # MSC2409 (this setting only relates to optionally sending to-device messages).
        # Presence, typing and read receipt EDUs are already sent to application services that
        # have opted in to receive them. If enabled, this adds to-device messages to that list.
        self.msc2409_to_device_messages_enabled: bool = experimental.get(
            "msc2409_to_device_messages_enabled", False
        )

        # The portion of MSC3202 which is related to device masquerading.
        self.msc3202_device_masquerading_enabled: bool = experimental.get(
            "msc3202_device_masquerading", False
        )

        # The portion of MSC3202 related to transaction extensions:
        # sending device list changes, one-time key counts and fallback key
        # usage to application services.
        self.msc3202_transaction_extensions: bool = experimental.get(
            "msc3202_transaction_extensions", False
        )

        # MSC3983: Proxying OTK claim requests to exclusive ASes.
        self.msc3983_appservice_otk_claims: bool = experimental.get(
            "msc3983_appservice_otk_claims", False
        )

        # MSC3984: Proxying key queries to exclusive ASes.
        self.msc3984_appservice_key_query: bool = experimental.get(
            "msc3984_appservice_key_query", False
        )

        # MSC3720 (Account status endpoint)
        self.msc3720_enabled: bool = experimental.get("msc3720_enabled", False)

        # MSC2654: Unread counts
        #
        # Note that enabling this will result in an incorrect unread count for
        # previously calculated push actions.
        self.msc2654_enabled: bool = experimental.get("msc2654_enabled", False)

        # MSC2815 (allow room moderators to view redacted event content)
        self.msc2815_enabled: bool = experimental.get("msc2815_enabled", False)

        # MSC3391: Removing account data.
        self.msc3391_enabled = experimental.get("msc3391_enabled", False)

        # MSC3575 (Sliding Sync) alternate endpoints, c.f. MSC4186.
        #
        # This is enabled by default as a replacement for the sliding sync proxy.
        self.msc3575_enabled: bool = experimental.get("msc3575_enabled", True)

        # MSC3773: Thread notifications
        self.msc3773_enabled: bool = experimental.get("msc3773_enabled", False)

        # MSC3664: Pushrules to match on related events
        self.msc3664_enabled: bool = experimental.get("msc3664_enabled", False)

        # MSC3848: Introduce errcodes for specific event sending failures
        self.msc3848_enabled: bool = experimental.get("msc3848_enabled", False)

        # MSC3852: Expose last seen user agent field on /_matrix/client/v3/devices.
        self.msc3852_enabled: bool = experimental.get("msc3852_enabled", False)

        # MSC3866: M_USER_AWAITING_APPROVAL error code
        raw_msc3866_config = experimental.get("msc3866", {})
        self.msc3866 = MSC3866Config(**raw_msc3866_config)

        # MSC3881: Remotely toggle push notifications for another client
        self.msc3881_enabled: bool = experimental.get("msc3881_enabled", False)

        # MSC3874: Filtering /messages with rel_types / not_rel_types.
        self.msc3874_enabled: bool = experimental.get("msc3874_enabled", False)

        # MSC3886: Simple client rendezvous capability
        self.msc3886_endpoint: Optional[str] = experimental.get(
            "msc3886_endpoint", None
        )

        # MSC3890: Remotely silence local notifications
        # Note: This option requires "experimental_features.msc3391_enabled" to be
        # set to "true", in order to communicate account data deletions to clients.
        self.msc3890_enabled: bool = experimental.get("msc3890_enabled", False)
        if self.msc3890_enabled and not self.msc3391_enabled:
            raise ConfigError(
                "Option 'experimental_features.msc3391' must be set to 'true' to "
                "enable 'experimental_features.msc3890'. MSC3391 functionality is "
                "required to communicate account data deletions to clients."
            )

        # MSC3381: Polls.
        # In practice, supporting polls in Synapse only requires an implementation of
        # MSC3930: Push rules for MSC3391 polls; which is what this option enables.
        self.msc3381_polls_enabled: bool = experimental.get(
            "msc3381_polls_enabled", False
        )

        # MSC3912: Relation-based redactions.
        self.msc3912_enabled: bool = experimental.get("msc3912_enabled", False)

        # MSC1767 and friends: Extensible Events
        self.msc1767_enabled: bool = experimental.get("msc1767_enabled", False)
        if self.msc1767_enabled:
            # Enable room version (and thus applicable push rules from MSC3931/3932)
            version_id = RoomVersions.MSC1767v10.identifier
            KNOWN_ROOM_VERSIONS[version_id] = RoomVersions.MSC1767v10

        # MSC3391: Removing account data.
        self.msc3391_enabled = experimental.get("msc3391_enabled", False)

        # MSC3861: Matrix architecture change to delegate authentication via OIDC
        try:
            self.msc3861 = MSC3861(**experimental.get("msc3861", {}))
        except ValueError as exc:
            raise ConfigError(
                "Invalid MSC3861 configuration", ("experimental", "msc3861")
            ) from exc

        # Check that none of the other config options conflict with MSC3861 when enabled
        self.msc3861.check_config_conflicts(self.root)

        self.msc4028_push_encrypted_events = experimental.get(
            "msc4028_push_encrypted_events", False
        )

        self.msc4069_profile_inhibit_propagation = experimental.get(
            "msc4069_profile_inhibit_propagation", False
        )

        # MSC4108: Mechanism to allow OIDC sign in and E2EE set up via QR code
        self.msc4108_enabled = experimental.get("msc4108_enabled", False)

        self.msc4108_delegation_endpoint: Optional[str] = experimental.get(
            "msc4108_delegation_endpoint", None
        )

        if (
            self.msc4108_enabled or self.msc4108_delegation_endpoint is not None
        ) and not self.msc3861.enabled:
            raise ConfigError(
                "MSC4108 requires MSC3861 to be enabled",
                ("experimental", "msc4108_delegation_endpoint"),
            )

        if self.msc4108_delegation_endpoint is not None and self.msc4108_enabled:
            raise ConfigError(
                "You cannot have MSC4108 both enabled and delegated at the same time",
                ("experimental", "msc4108_delegation_endpoint"),
            )

        self.msc3823_account_suspension = experimental.get(
            "msc3823_account_suspension", False
        )

        # MSC4151: Report room API (Client-Server API)
<<<<<<< HEAD
        self.msc4151_enabled: bool = experimental.get("msc4151_enabled", False)

        # MSC4156: Migrate server_name to via
        self.msc4156_enabled: bool = experimental.get("msc4156_enabled", False)

        # MSC4133: Custom profile fields
        self.msc4133_enabled: bool = experimental.get("msc4133_enabled", False)
=======
        self.msc4151_enabled: bool = experimental.get("msc4151_enabled", False)
>>>>>>> de3363ef
<|MERGE_RESOLUTION|>--- conflicted
+++ resolved
@@ -446,14 +446,10 @@
         )
 
         # MSC4151: Report room API (Client-Server API)
-<<<<<<< HEAD
         self.msc4151_enabled: bool = experimental.get("msc4151_enabled", False)
 
         # MSC4156: Migrate server_name to via
         self.msc4156_enabled: bool = experimental.get("msc4156_enabled", False)
 
         # MSC4133: Custom profile fields
-        self.msc4133_enabled: bool = experimental.get("msc4133_enabled", False)
-=======
-        self.msc4151_enabled: bool = experimental.get("msc4151_enabled", False)
->>>>>>> de3363ef
+        self.msc4133_enabled: bool = experimental.get("msc4133_enabled", False)